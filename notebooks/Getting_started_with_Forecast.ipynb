--- conflicted
+++ resolved
@@ -747,11 +747,7 @@
    "name": "python",
    "nbconvert_exporter": "python",
    "pygments_lexer": "ipython3",
-<<<<<<< HEAD
    "version": "3.7.2"
-=======
-   "version": "3.6.5"
->>>>>>> 1a8086e9
   }
  },
  "nbformat": 4,
